package controllers

import (
	"context"
	"fmt"
	"os"
	"strings"
	"time"

	"github.com/fluxcd/pkg/runtime/logger"
	infrav1 "github.com/weaveworks/tf-controller/api/v1alpha2"
	"github.com/weaveworks/tf-controller/mtls"
	"github.com/weaveworks/tf-controller/runner"
	"google.golang.org/grpc"
	v1 "k8s.io/api/core/v1"
	"k8s.io/apimachinery/pkg/api/errors"
	metav1 "k8s.io/apimachinery/pkg/apis/meta/v1"
	"k8s.io/apimachinery/pkg/types"
	"k8s.io/apimachinery/pkg/util/wait"
	controllerruntime "sigs.k8s.io/controller-runtime"
	ctrl "sigs.k8s.io/controller-runtime"
	"sigs.k8s.io/controller-runtime/pkg/client"
)

func getRunnerPodObjectKey(terraform infrav1.Terraform) types.NamespacedName {
	return types.NamespacedName{Namespace: terraform.Namespace, Name: fmt.Sprintf("%s-tf-runner", terraform.Name)}
}

func getRunnerPodImage(image string) string {
	runnerPodImage := image
	if runnerPodImage == "" {
		runnerPodImage = os.Getenv("RUNNER_POD_IMAGE")
	}
	if runnerPodImage == "" {
		runnerPodImage = "ghcr.io/weaveworks/tf-runner:latest"
	}
	return runnerPodImage
}

func runnerPodTemplate(terraform infrav1.Terraform, secretName string, revision string) (v1.Pod, error) {
	podNamespace := terraform.Namespace
	podName := fmt.Sprintf("%s-tf-runner", terraform.Name)
	podInstance, err := runnerPodInstance(revision)
	if err != nil {
		return v1.Pod{}, err
	}

	runnerPodTemplate := v1.Pod{
		ObjectMeta: metav1.ObjectMeta{
			Namespace: podNamespace,
			Name:      podName,
			Labels: map[string]string{
				"app.kubernetes.io/created-by":   "tf-controller",
				"app.kubernetes.io/name":         "tf-runner",
				"app.kubernetes.io/instance":     podInstance,
				infrav1.RunnerLabel:              terraform.Namespace,
				"tf.weave.works/tls-secret-name": secretName,
			},
			Annotations: terraform.Spec.RunnerPodTemplate.Metadata.Annotations,
		},
	}

	// add runner pod custom labels
	if len(terraform.Spec.RunnerPodTemplate.Metadata.Labels) != 0 {
		for k, v := range terraform.Spec.RunnerPodTemplate.Metadata.Labels {
			runnerPodTemplate.Labels[k] = v
		}
	}
	return runnerPodTemplate, nil
}

func (r *TerraformReconciler) LookupOrCreateRunner(ctx context.Context, terraform infrav1.Terraform, revision string) (runner.RunnerClient, func() error, error) {
	log := ctrl.LoggerFrom(ctx)
	traceLog := log.V(logger.TraceLevel).WithValues("function", "TerraformReconciler.lookupOrCreateRunner_000")
	// we have to make sure that the secret is valid before we can create the runner.
	traceLog.Info("Validate the secret used for the Terraform resource")
	secret, err := r.reconcileRunnerSecret(ctx, &terraform)
	traceLog.Info("Check for an error")
	if err != nil {
		traceLog.Error(err, "Hit an error")
		return nil, nil, err
	}

	var hostname string
	traceLog.Info("Check if we're running a local Runner")
	if os.Getenv("INSECURE_LOCAL_RUNNER") == "1" {
		traceLog.Info("Local Runner, set hostname")
		hostname = "localhost"
	} else {
		traceLog.Info("Get Runner pod IP")
		podIP, err := r.reconcileRunnerPod(ctx, terraform, secret, revision)
		traceLog.Info("Check for an error")
		if err != nil {
			traceLog.Error(err, "Hit an error")
			return nil, nil, err
		}
		traceLog.Info("Get pod coordinates", "pod-ip", podIP, "pod-hostname", terraform.Name)
		if r.UsePodSubdomainResolution {
			hostname = terraform.GetRunnerHostname(terraform.Name, r.ClusterDomain)
		} else {
			hostname = terraform.GetRunnerHostname(podIP, r.ClusterDomain)
		}
	}

	traceLog.Info("Pod hostname set", "hostname", hostname)

	traceLog.Info("Create a new context for the runner connection")
	dialCtx, dialCancel := context.WithTimeout(ctx, 30*time.Second)
	traceLog.Info("Defer dialCancel")
	defer dialCancel()
	traceLog.Info("Get the Runner connection")
	conn, err := r.getRunnerConnection(dialCtx, secret, hostname, r.RunnerGRPCPort)
	traceLog.Info("Check for an error")
	if err != nil {
		traceLog.Error(err, "Hit an error")
		return nil, nil, err
	}
	traceLog.Info("Create a close connection function")
	connClose := func() error { return conn.Close() }
	traceLog.Info("Create a new Runner client")
	runnerClient := runner.NewRunnerClient(conn)
	traceLog.Info("Return the client and close connection function")
	return runnerClient, connClose, nil
}

func (r *TerraformReconciler) getRunnerConnection(ctx context.Context, tlsSecret *v1.Secret, hostname string, port int) (*grpc.ClientConn, error) {
	log := ctrl.LoggerFrom(ctx)
	traceLog := log.V(logger.TraceLevel).WithValues("function", "TerraformReconciler.getRunnerConnection")
	addr := fmt.Sprintf("%s:%d", hostname, port)
	traceLog.Info("Set address for target", "addr", addr)
	traceLog.Info("Get GRPC Credentials")
	credentials, err := mtls.GetGRPCClientCredentials(tlsSecret)
	traceLog.Info("Check for an error")
	if err != nil {
		traceLog.Error(err, "Hit an error")
		return nil, err
	}

	const retryPolicy = `{
"methodConfig": [{
  "name": [{"service": "runner.Runner"}],
  "waitForReady": true,
  "retryPolicy": {
    "MaxAttempts": 4,
    "InitialBackoff": ".01s",
    "MaxBackoff": ".01s",
    "BackoffMultiplier": 1.0,
    "RetryableStatusCodes": [ "UNAVAILABLE" ]
  }
}]}`

	traceLog.Info("Return dial context")
	return grpc.DialContext(ctx, addr,
		grpc.WithTransportCredentials(credentials),
		grpc.WithBlock(),
		grpc.WithDefaultServiceConfig(retryPolicy),
	)
}

func (r *TerraformReconciler) runnerPodSpec(terraform infrav1.Terraform, tlsSecretName string) v1.PodSpec {
	serviceAccountName := terraform.Spec.ServiceAccountName
	if serviceAccountName == "" {
		serviceAccountName = "tf-runner"
	}

	gracefulTermPeriod := terraform.Spec.RunnerTerminationGracePeriodSeconds
	envvars := []v1.EnvVar{}
	envvarsMap := map[string]v1.EnvVar{
		"POD_NAME": {
			Name: "POD_NAME",
			ValueFrom: &v1.EnvVarSource{
				FieldRef: &v1.ObjectFieldSelector{
					FieldPath: "metadata.name",
				},
			},
		},
		"POD_NAMESPACE": {
			Name: "POD_NAMESPACE",
			ValueFrom: &v1.EnvVarSource{
				FieldRef: &v1.ObjectFieldSelector{
					FieldPath: "metadata.namespace",
				},
			},
		},
	}

	for _, envName := range []string{"HTTP_PROXY", "HTTPS_PROXY", "NO_PROXY"} {
		if envValue := os.Getenv(envName); envValue != "" {
			envvarsMap[envName] = v1.EnvVar{
				Name:  envName,
				Value: envValue,
			}
		}
	}

	for _, env := range terraform.Spec.RunnerPodTemplate.Spec.Env {
		envvarsMap[env.Name] = env
	}

	for _, env := range envvarsMap {
		envvars = append(envvars, env)
	}

	vFalse := false
	vTrue := true
	vUser := int64(65532)

	podVolumes := []v1.Volume{
		{
			Name: "temp",
			VolumeSource: v1.VolumeSource{
				EmptyDir: &v1.EmptyDirVolumeSource{},
			},
		},
		{
			Name: "home",
			VolumeSource: v1.VolumeSource{
				EmptyDir: &v1.EmptyDirVolumeSource{},
			},
		},
	}
	if len(terraform.Spec.RunnerPodTemplate.Spec.Volumes) != 0 {
		podVolumes = append(podVolumes, terraform.Spec.RunnerPodTemplate.Spec.Volumes...)
	}
	podVolumeMounts := []v1.VolumeMount{
		{
			Name:      "temp",
			MountPath: "/tmp",
		},
		{
			Name:      "home",
			MountPath: "/home/runner",
		},
	}
	if len(terraform.Spec.RunnerPodTemplate.Spec.VolumeMounts) != 0 {
		podVolumeMounts = append(podVolumeMounts, terraform.Spec.RunnerPodTemplate.Spec.VolumeMounts...)
	}

<<<<<<< HEAD
	podSpec := v1.PodSpec{
=======
	securityContext := &v1.SecurityContext{
		Capabilities: &v1.Capabilities{
			Drop: []v1.Capability{"ALL"},
		},
		AllowPrivilegeEscalation: &vFalse,
		RunAsNonRoot:             &vTrue,
		RunAsUser:                &vUser,
		SeccompProfile: &v1.SeccompProfile{
			Type: v1.SeccompProfileTypeRuntimeDefault,
		},
		ReadOnlyRootFilesystem: &vTrue,
	}

	if terraform.Spec.RunnerPodTemplate.Spec.SecurityContext != nil {
		securityContext = terraform.Spec.RunnerPodTemplate.Spec.SecurityContext
	}

	resources := v1.ResourceRequirements{}
	if terraform.Spec.RunnerPodTemplate.Spec.Resources != nil {
		resources = *terraform.Spec.RunnerPodTemplate.Spec.Resources
	}

	return v1.PodSpec{
>>>>>>> 5e4aa184
		TerminationGracePeriodSeconds: gracefulTermPeriod,
		InitContainers:                terraform.Spec.RunnerPodTemplate.Spec.InitContainers,
		Containers: []v1.Container{
			{
				Name: "tf-runner",
				Args: []string{
					"--grpc-port", fmt.Sprintf("%d", r.RunnerGRPCPort),
					"--tls-secret-name", tlsSecretName,
					"--grpc-max-message-size", fmt.Sprintf("%d", r.RunnerGRPCMaxMessageSize),
				},
				Image:           getRunnerPodImage(terraform.Spec.RunnerPodTemplate.Spec.Image),
				ImagePullPolicy: v1.PullIfNotPresent,
				Ports: []v1.ContainerPort{
					{
						Name:          "grpc",
						ContainerPort: int32(r.RunnerGRPCPort),
					},
				},
				Env:             envvars,
				EnvFrom:         terraform.Spec.RunnerPodTemplate.Spec.EnvFrom,
				SecurityContext: securityContext,
				VolumeMounts:    podVolumeMounts,
				Resources:       resources,
			},
		},
		Volumes:            podVolumes,
		ServiceAccountName: serviceAccountName,
		NodeSelector:       terraform.Spec.RunnerPodTemplate.Spec.NodeSelector,
		Affinity:           terraform.Spec.RunnerPodTemplate.Spec.Affinity,
		Tolerations:        terraform.Spec.RunnerPodTemplate.Spec.Tolerations,
		HostAliases:        terraform.Spec.RunnerPodTemplate.Spec.HostAliases,
		PriorityClassName:  terraform.Spec.RunnerPodTemplate.Spec.PriorityClassName,
	}

	if r.UsePodSubdomainResolution {
		podSpec.Hostname = terraform.Name
		podSpec.Subdomain = "tf-runner"
	}

	return podSpec
}

func (r *TerraformReconciler) reconcileRunnerPod(ctx context.Context, terraform infrav1.Terraform, tlsSecret *v1.Secret, revision string) (string, error) {
	log := controllerruntime.LoggerFrom(ctx)
	traceLog := log.V(logger.TraceLevel).WithValues("function", "TerraformReconciler.reconcileRunnerPod")
	traceLog.Info("Begin reconcile of the runner pod")
	type state string
	const (
		stateUnknown       state = "unknown"
		stateRunning       state = "running"
		stateNotFound      state = "not-found"
		stateMustBeDeleted state = "must-be-deleted"
		stateTerminating   state = "terminating"
	)

	const interval = time.Second * 15
	traceLog.Info("Set interval", "interval", interval)
	timeout := r.RunnerCreationTimeout // default is 120 seconds
	traceLog.Info("Set timeout", "timeout", timeout)
	tlsSecretName := tlsSecret.Name
	traceLog.Info("Set tlsSecretName", "tlsSecretName", tlsSecretName)

	traceLog.Info("Setup create new pod function")
	createNewPod := func() error {
		runnerPodTemplate, err := runnerPodTemplate(terraform, tlsSecretName, revision)
		if err != nil {
			return err
		}

		newRunnerPod := *runnerPodTemplate.DeepCopy()
		newRunnerPod.Spec = r.runnerPodSpec(terraform, tlsSecretName)
		if err := r.Create(ctx, &newRunnerPod); err != nil {
			return err
		}
		return nil
	}

	traceLog.Info("Setup wait for pod to be terminated function")
	waitForPodToBeTerminated := func() error {
		runnerPodTemplate, err := runnerPodTemplate(terraform, tlsSecretName, revision)
		if err != nil {
			return err
		}

		runnerPod := *runnerPodTemplate.DeepCopy()
		runnerPodKey := client.ObjectKeyFromObject(&runnerPod)
		err = wait.PollImmediate(interval, timeout, func() (bool, error) {
			err := r.Get(ctx, runnerPodKey, &runnerPod)
			if err != nil && errors.IsNotFound(err) {
				return true, nil
			}
			return false, nil
		})
		if err != nil {
			return err
		}
		return nil
	}

	podState := stateUnknown
	traceLog.Info("Set pod state", "pod-state", podState)

	runnerPodTemplate, err := runnerPodTemplate(terraform, tlsSecretName, revision)
	if err != nil {
		return "", err
	}

	runnerPod := *runnerPodTemplate.DeepCopy()
	runnerPodKey := client.ObjectKeyFromObject(&runnerPod)
	traceLog.Info("Get pod state")
	err = r.Get(ctx, runnerPodKey, &runnerPod)
	traceLog.Info("Check for an error")

	gracefulTermPeriod := *terraform.Spec.RunnerTerminationGracePeriodSeconds
	if err != nil && errors.IsNotFound(err) {
		podState = stateNotFound
	} else if err != nil {
		traceLog.Error(err, "Error getting the Runner Pod", "runner-pod-key", runnerPodKey)
	} else if err == nil {
		label, found := runnerPod.Labels["tf.weave.works/tls-secret-name"]
		traceLog.Info("Set label and found", "label", label, "found", found)
		if !found {
			// this is the pod created by something else but with the same name
			podState = stateMustBeDeleted
			gracefulTermPeriod = int64(1) // force kill = 1 second
		} else if label != tlsSecretName {
			// this is the old pod, created by the previous instance of the controller
			podState = stateMustBeDeleted
			gracefulTermPeriod = *terraform.Spec.RunnerTerminationGracePeriodSeconds // honor the value from the spec
		} else if runnerPod.DeletionTimestamp != nil {
			podState = stateTerminating
		} else if runnerPod.Status.Phase == v1.PodRunning {
			podState = stateRunning
		}
	}

	traceLog.Info("Updated Pod State", "pod-state", podState)
	log.Info("show runner pod state: ", "name", terraform.Name, "state", podState)
	traceLog.Info("Switch on Pod State")

	switch podState {
	case stateNotFound:
		// create new pod
		traceLog.Info("Create a new pod")
		err := createNewPod()
		traceLog.Info("Check for an error")
		if err != nil {
			traceLog.Error(err, "Hit an error")
			return "", err
		}
	case stateMustBeDeleted:
		// delete old pod
		traceLog.Info("Pod must be deleted, attempt deletion")
		if err := r.Delete(ctx, &runnerPod,
			client.GracePeriodSeconds(gracefulTermPeriod),
			client.PropagationPolicy(metav1.DeletePropagationForeground),
		); err != nil {
			traceLog.Error(err, "Hit an error")
			return "", err
		}
		// wait for pod to be terminated
		traceLog.Info("Wait for pod to be terminated and check for an error")
		if err := waitForPodToBeTerminated(); err != nil {
			traceLog.Error(err, "Hit an error")
			return "", fmt.Errorf("failed to wait for the old pod termination: %v", err)
		}
		// create new pod
		traceLog.Info("Create a new pod and check for an error")
		if err := createNewPod(); err != nil {
			traceLog.Error(err, "Hit an error")
			return "", err
		}
	case stateTerminating:
		// wait for pod to be terminated
		traceLog.Info("Check for an error")
		if err := waitForPodToBeTerminated(); err != nil {
			traceLog.Error(err, "Hit an error")
			return "", fmt.Errorf("failed to wait for the old pod termination: %v", err)
		}
		// create new pod
		traceLog.Info("Create a new pod")
		err := createNewPod()
		traceLog.Info("Check for an error")
		if err != nil {
			traceLog.Error(err, "Hit an error")
			return "", err
		}
	case stateRunning:
		// do nothing
		traceLog.Info("Pod is running, do nothing")
	}

	// wait for pod ip
	traceLog.Info("Wait for pod to receive an IP and check for an error")
	if err := wait.Poll(interval, timeout, func() (bool, error) {
		traceLog.Info("Get pod and check for an error")
		if err := r.Get(ctx, runnerPodKey, &runnerPod); err != nil {
			traceLog.Error(err, "Hit an error")
			return false, fmt.Errorf("failed to get runner pod: %w", err)
		}

		traceLog.Info("Check if the pod has an IP")
		if runnerPod.Status.PodIP != "" {
			traceLog.Info("Success, pod has an IP")
			return true, nil
		}

		traceLog.Info("Pod does not have an IP yet")
		return false, nil
	}); err != nil {
		traceLog.Info("Failed to get the pod, force kill the pod")
		traceLog.Error(err, "Error getting the Pod")

		if err := r.Delete(ctx, &runnerPod,
			client.GracePeriodSeconds(1), // force kill = 1 second
			client.PropagationPolicy(metav1.DeletePropagationForeground),
		); err != nil {
			traceLog.Error(err, "Hit an error")
			return "", fmt.Errorf("failed to obtain pod ip and delete runner pod: %w", err)
		}

		return "", fmt.Errorf("failed to create and obtain pod ip")
	}

	return runnerPod.Status.PodIP, nil
}

// reconcileRunnerSecret reconciles the runner secret used for mTLS
//
// It should create the secret if it doesn't exist and then verify that the cert is valid
// if the cert is not present in the secret or is invalid, it will generate a new cert and
// write it to the secret. One secret per namespace is created in order to sidestep the need
// for specifying a pod ip in the certificate SAN field.
func (r *TerraformReconciler) reconcileRunnerSecret(ctx context.Context, terraform *infrav1.Terraform) (*v1.Secret, error) {
	log := controllerruntime.LoggerFrom(ctx)

	log.Info("trigger namespace tls secret generation")

	trigger := mtls.Trigger{
		Namespace: terraform.Namespace,
		Ready:     make(chan *mtls.TriggerResult),
	}
	r.CertRotator.TriggerNamespaceTLSGeneration <- trigger

	result := <-trigger.Ready
	if result.Err != nil {
		return nil, result.Err
	}

	// Check if the secret already exists
	secret := &v1.Secret{}
	if err := r.Client.Get(ctx, types.NamespacedName{Name: result.Secret.Name, Namespace: terraform.Namespace}, secret); err != nil {
		if errors.IsNotFound(err) {
			// If secret does not exist, create it
			if err := r.Client.Create(ctx, result.Secret); err != nil {
				return nil, err
			}
		} else {
			// For any other type of error, return it
			return nil, err
		}
	}

	return result.Secret, nil
}

func runnerPodInstance(revision string) (string, error) {
	parts := strings.Split(revision, ":")

	if len(parts) < 2 {
		return "", fmt.Errorf("invalid revision: %s", revision)
	}

	gitSHA := parts[1]
	if len(gitSHA) < 8 {
		return "", fmt.Errorf("invalid git sha: %s", gitSHA)
	}

	return fmt.Sprintf("tf-runner-%s", gitSHA[0:8]), nil
}<|MERGE_RESOLUTION|>--- conflicted
+++ resolved
@@ -236,9 +236,6 @@
 		podVolumeMounts = append(podVolumeMounts, terraform.Spec.RunnerPodTemplate.Spec.VolumeMounts...)
 	}
 
-<<<<<<< HEAD
-	podSpec := v1.PodSpec{
-=======
 	securityContext := &v1.SecurityContext{
 		Capabilities: &v1.Capabilities{
 			Drop: []v1.Capability{"ALL"},
@@ -261,8 +258,7 @@
 		resources = *terraform.Spec.RunnerPodTemplate.Spec.Resources
 	}
 
-	return v1.PodSpec{
->>>>>>> 5e4aa184
+	podSpec := v1.PodSpec{
 		TerminationGracePeriodSeconds: gracefulTermPeriod,
 		InitContainers:                terraform.Spec.RunnerPodTemplate.Spec.InitContainers,
 		Containers: []v1.Container{
