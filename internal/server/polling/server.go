--- conflicted
+++ resolved
@@ -127,12 +127,8 @@
 	}
 
 	for _, branchTf := range tfList {
-<<<<<<< HEAD
-		prLabel := branchTf.Labels[bbp.LabelPRIDKey]
-=======
 		prLabel := branchTf.Labels[planner.LabelPRIDKey]
 
->>>>>>> 3d5e20e2
 		if _, ok := prMap[prLabel]; !ok {
 			if err = s.deleteTerraform(ctx, branchTf); err != nil {
 				s.log.Error(err, "failed to delete Terraform object")
