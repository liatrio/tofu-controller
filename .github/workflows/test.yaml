name: test
on:
  workflow_dispatch:
  pull_request:
  push:
    branches:
      - main

permissions:
  contents: read # for actions/checkout to fetch code

env:
  CONTROLLER: ${{ github.event.repository.name }}

jobs:
  test:
    runs-on: ubuntu-latest
    steps:
      - name: Checkout
        uses: actions/checkout@v2
      - name: Restore Go cache
        uses: actions/cache@v1
        with:
          path: ~/go/pkg/mod
          key: ${{ runner.os }}-go-${{ hashFiles('**/go.sum') }}
          restore-keys: |
            ${{ runner.os }}-go-
      - name: Setup Go
        uses: actions/setup-go@v2
        with:
          go-version: 1.17.x
      - name: Run tests
        run: make test
      - name: Set up yq
        uses: frenck/action-setup-yq@v1
        with:
          version: 4.14.1
      - name: Setup Kustomize
        uses: fluxcd/pkg/actions/kustomize@main
      - name: Get branch names
        id: branch-name
        uses: tj-actions/branch-names@v5.1
      - name: Prepare
        id: prep
        run: |
<<<<<<< HEAD
          BRANCH=$(sed 's/\//-/g' <<< ${{ steps.branch-name.outputs.current_branch }})
          VERSION="${BRANCH}-${GITHUB_SHA::8}"
=======
          VERSION="${{ steps.branch-name.outputs.current_branch }}-${GITHUB_SHA::8}"
>>>>>>> f217bc12
          if [[ $GITHUB_REF == refs/tags/* ]]; then
            VERSION=${GITHUB_REF/refs\/tags\//}
          fi
          echo ::set-output name=BUILD_DATE::$(date -u +'%Y-%m-%dT%H:%M:%SZ')
          echo ::set-output name=VERSION::${VERSION}
      - name: Setup QEMU
        uses: docker/setup-qemu-action@v1
        with:
          platforms: all
      - name: Setup Docker Buildx
        id: buildx
        uses: docker/setup-buildx-action@v1
        with:
          buildkitd-flags: "--debug"
      - name: Login to GitHub Container Registry
        uses: docker/login-action@v1
        with:
          registry: ghcr.io
          username: chanwit
          password: ${{ secrets.GHCR_TOKEN }}
      - name: Publish multi-arch tf-controller container image
        uses: docker/build-push-action@v2
        with:
          push: true
          builder: ${{ steps.buildx.outputs.name }}
          context: .
          file: ./Dockerfile
          platforms: linux/amd64 #,linux/arm/v7,linux/arm64
          tags: |
            ghcr.io/weaveworks/${{ env.CONTROLLER }}:${{ steps.prep.outputs.VERSION }}
          labels: |
            org.opencontainers.image.title=${{ github.event.repository.name }}
            org.opencontainers.image.description=${{ github.event.repository.description }}
            org.opencontainers.image.url=${{ github.event.repository.html_url }}
            org.opencontainers.image.revision=${{ github.sha }}
            org.opencontainers.image.version=${{ steps.prep.outputs.VERSION }}
            org.opencontainers.image.created=${{ steps.prep.outputs.BUILD_DATE }}
      - name: Publish multi-arch tf-runner container image
        uses: docker/build-push-action@v2
        with:
          push: true
          builder: ${{ steps.buildx.outputs.name }}
          context: .
          file: ./runner.Dockerfile
          platforms: linux/amd64 #,linux/arm/v7,linux/arm64
          tags: |
            ghcr.io/weaveworks/tf-runner:${{ steps.prep.outputs.VERSION }}
          labels: |
            org.opencontainers.image.title=${{ github.event.repository.name }}
            org.opencontainers.image.description=${{ github.event.repository.description }}
            org.opencontainers.image.url=${{ github.event.repository.html_url }}
            org.opencontainers.image.revision=${{ github.sha }}
            org.opencontainers.image.version=${{ steps.prep.outputs.VERSION }}
            org.opencontainers.image.created=${{ steps.prep.outputs.BUILD_DATE }}<|MERGE_RESOLUTION|>--- conflicted
+++ resolved
@@ -43,12 +43,8 @@
       - name: Prepare
         id: prep
         run: |
-<<<<<<< HEAD
           BRANCH=$(sed 's/\//-/g' <<< ${{ steps.branch-name.outputs.current_branch }})
           VERSION="${BRANCH}-${GITHUB_SHA::8}"
-=======
-          VERSION="${{ steps.branch-name.outputs.current_branch }}-${GITHUB_SHA::8}"
->>>>>>> f217bc12
           if [[ $GITHUB_REF == refs/tags/* ]]; then
             VERSION=${GITHUB_REF/refs\/tags\//}
           fi
