--- conflicted
+++ resolved
@@ -3,7 +3,6 @@
 `tf-controller` is an experimental controller for Flux to reconcile Terraform resources.
 
 ## Features
-<<<<<<< HEAD
   
   * **Fully GitOps Automation for Terraform**: With setting `.spec.approvePlan=auto`, it allows a `Terraform` object 
    to be reconciled and act as the representation of your Terraform resources. The TF-controller uses the spec of 
@@ -11,15 +10,6 @@
    the `TFSTATE` of the applied resources as a `Secret` inside the Kubernetes cluster. After `.spec.interval` passes, 
    the controller performs drift detection to check if there is a drift occurred between your live system, 
    and your Terraform resources. If a drift occurs, the plan to fix that drift will be generated and applied automatically. 
-=======
-
-  * **Fully GitOps Automation for Terraform**: With setting `.spec.approvePlan=true`, it allows a `Terraform` object
-   to be reconciled and act as the representation of your Terraform resources. The TF-controller uses the spec of
-   the `Terraform` object to perform `plan`, `apply` its associated Terraform resources. It then stores
-   the `TFSTATE` of the applied resources as a `Secret` inside the Kubernetes cluster. After `.spec.interval` passes,
-   the controller performs drift detection to check if there is a drift occurred between your live system,
-   and your Terraform resources. If a drift occurs, the plan to fix that drift will be generated and applied automatically.
->>>>>>> 2aab1d0a
    _This feature is available since v0.3.0._
   * **Drift detection**: This feature is a part of the GitOps automation feature. The controller detects and fixes drift
    for your infrastructures, based on the Terraform resources and their `TFSTATE`. _This feature is available since v0.5.0._
